import Head from "next/head";
import LoginForm from "@/components/LoginForm";
import { Tabs } from "antd";
import SignupForm from "@/components/SignupForm";
<<<<<<< HEAD
import ShowInvestCard from "@/components/ShowInvestCard";
import ShowInvestmentDetails from "@/components/ShowInvestmentDetails";
=======
import InvestForm from "./InvestForm";
>>>>>>> dcd76c6c

export default function Home() {
  return (
    <>
      <Head>
        <title>Login - Pension Flow</title>
        <meta name="viewport" content="width=device-width, initial-scale=1" />
        <link rel="icon" href="/favicon.ico" />
      </Head>
      <main>
        <Tabs
          size="large"
          defaultActiveKey="1"
          style={{ width: "30vw", margin: "2% auto 10%" }}
        >
          {/* <Tabs.TabPane tab="Login" key="1">
            <LoginForm />
          </Tabs.TabPane> */}
          <Tabs.TabPane tab="Register Your Company" key="2">
            <SignupForm />
          </Tabs.TabPane>
<<<<<<< HEAD
          <Tabs.TabPane tab="Card Test" key="3">
            <ShowInvestCard
              title="Test 1"
              content="Content 1"
              deadline="deadline 1"
            ></ShowInvestCard>
          </Tabs.TabPane>
          <Tabs.TabPane tab="Details Component Test" key="4">
            <ShowInvestmentDetails
              title="Test 1"
              content="Content 1"
              deadline="deadline 1"
              amount="100000"
            ></ShowInvestmentDetails>
          </Tabs.TabPane>
=======
          {/* <Tabs.TabPane tab="Invest" key="3">
            <InvestForm/>
          </Tabs.TabPane> */}
>>>>>>> dcd76c6c
        </Tabs>
      </main>
    </>
  );
}<|MERGE_RESOLUTION|>--- conflicted
+++ resolved
@@ -2,12 +2,9 @@
 import LoginForm from "@/components/LoginForm";
 import { Tabs } from "antd";
 import SignupForm from "@/components/SignupForm";
-<<<<<<< HEAD
 import ShowInvestCard from "@/components/ShowInvestCard";
 import ShowInvestmentDetails from "@/components/ShowInvestmentDetails";
-=======
 import InvestForm from "./InvestForm";
->>>>>>> dcd76c6c
 
 export default function Home() {
   return (
@@ -29,7 +26,6 @@
           <Tabs.TabPane tab="Register Your Company" key="2">
             <SignupForm />
           </Tabs.TabPane>
-<<<<<<< HEAD
           <Tabs.TabPane tab="Card Test" key="3">
             <ShowInvestCard
               title="Test 1"
@@ -45,11 +41,9 @@
               amount="100000"
             ></ShowInvestmentDetails>
           </Tabs.TabPane>
-=======
-          {/* <Tabs.TabPane tab="Invest" key="3">
-            <InvestForm/>
-          </Tabs.TabPane> */}
->>>>>>> dcd76c6c
+          <Tabs.TabPane tab="Invest" key="3">
+            <InvestForm />
+          </Tabs.TabPane>
         </Tabs>
       </main>
     </>
